(module
  (memory 256 256)
  (type $FUNCSIG$v (func))
  (type $FUNCSIG$i (func (result i32)))
  (type $FUNCSIG$iiiii (func (param i32 i32 i32 i32) (result i32)))
  (type $FUNCSIG$iiiiii (func (param i32 i32 i32 i32 i32) (result i32)))
  (type $4 (func (param i32)))
  (type $5 (func (param i32) (result i32)))
  (type $6 (func (param i32 i32 i32 i32 i32 i32)))
  (import $waka "env" "waka")
  (import $waka_int "env" "waka_int" (result i32))
  (import $_i64Subtract "env" "i64sub" (param i32 i32 i32 i32) (result i32))
  (import $___udivmoddi4 "env" "moddi" (param i32 i32 i32 i32 i32) (result i32))
  (import $lp "env" "lp" (param i32 i32) (result i32))
  (func $contrast ;; check for tee and structure sinking
    (local $x i32)
    (local $y i32)
    (local $z i32)
    (local $a i32)
    (local $b i32)
    (set_local $x (i32.const 1))
    (if (get_local $x) (nop))
    (if (get_local $x) (nop))
    (set_local $y (if (result i32) (i32.const 2) (i32.const 3) (i32.const 4)))
    (drop (get_local $y))
    (set_local $z (block (result i32) (i32.const 5)))
    (drop (get_local $z))
    (if (i32.const 6)
      (set_local $a (i32.const 7))
      (set_local $a (i32.const 8))
    )
    (drop (get_local $a))
    (block $val
      (if (i32.const 10)
        (block
          (set_local $b (i32.const 11))
          (br $val)
        )
      )
      (set_local $b (i32.const 12))
    )
    (drop (get_local $b))
  )
  (func $b0-yes (type $4) (param $i1 i32)
    (local $x i32)
    (local $y i32)
    (local $a i32)
    (local $b i32)
    (local $5 i32)
    (local $6 i32)
    (local $7 i32)
    (local $8 i32)
    (set_local $x
      (i32.const 5)
    )
    (drop
      (get_local $x)
    )
    (block $block0
      (set_local $x
        (i32.const 7)
      )
      (drop
        (get_local $x)
      )
    )
    (set_local $x
      (i32.const 11)
    )
    (drop
      (get_local $x)
    )
    (set_local $x
      (i32.const 9)
    )
    (drop
      (get_local $y)
    )
    (block $block1
      (set_local $x
        (i32.const 8)
      )
      (drop
        (get_local $y)
      )
    )
    (set_local $x
      (i32.const 11)
    )
    (drop
      (get_local $y)
    )
    (set_local $x
      (i32.const 17)
    )
    (drop
      (get_local $x)
    )
    (drop
      (get_local $x)
    )
    (drop
      (get_local $x)
    )
    (drop
      (get_local $x)
    )
    (drop
      (get_local $x)
    )
    (drop
      (get_local $x)
    )
    (block $block2
      (set_local $a
        (i32.const 1)
      )
      (set_local $b
        (i32.const 2)
      )
      (drop
        (get_local $a)
      )
      (drop
        (get_local $b)
      )
      (set_local $a
        (i32.const 3)
      )
      (set_local $b
        (i32.const 4)
      )
      (set_local $a
        (i32.const 5)
      )
      (set_local $b
        (i32.const 6)
      )
      (drop
        (get_local $b)
      )
      (drop
        (get_local $a)
      )
      (set_local $a
        (i32.const 7)
      )
      (set_local $b
        (i32.const 8)
      )
      (set_local $a
        (i32.const 9)
      )
      (set_local $b
        (i32.const 10)
      )
      (call $waka)
      (drop
        (get_local $a)
      )
      (drop
        (get_local $b)
      )
      (set_local $a
        (i32.const 11)
      )
      (set_local $b
        (i32.const 12)
      )
      (set_local $a
        (i32.const 13)
      )
      (set_local $b
        (i32.const 14)
      )
      (drop
        (i32.load
          (i32.const 24)
        )
      )
      (drop
        (get_local $a)
      )
      (drop
        (get_local $b)
      )
      (set_local $a
        (i32.const 15)
      )
      (set_local $b
        (i32.const 16)
      )
      (set_local $a
        (i32.const 17)
      )
      (set_local $b
        (i32.const 18)
      )
      (i32.store
        (i32.const 48)
        (i32.const 96)
      )
      (drop
        (get_local $a)
      )
      (drop
        (get_local $b)
      )
    )
    (block $block3
      (set_local $a
        (call $waka_int)
      )
      (drop
        (get_local $a)
      )
      (call $waka)
      (set_local $a
        (call $waka_int)
      )
      (call $waka)
      (drop
        (get_local $a)
      )
      (call $waka)
      (set_local $a
        (call $waka_int)
      )
      (drop
        (i32.load
          (i32.const 1)
        )
      )
      (drop
        (get_local $a)
      )
      (call $waka)
      (set_local $a
        (call $waka_int)
      )
      (i32.store
        (i32.const 1)
        (i32.const 2)
      )
      (drop
        (get_local $a)
      )
      (call $waka)
      (set_local $a
        (i32.load
          (i32.const 100)
        )
      )
      (drop
        (get_local $a)
      )
      (call $waka)
      (set_local $a
        (i32.load
          (i32.const 101)
        )
      )
      (drop
        (i32.load
          (i32.const 1)
        )
      )
      (drop
        (get_local $a)
      )
      (call $waka)
      (set_local $a
        (i32.load
          (i32.const 102)
        )
      )
      (call $waka)
      (drop
        (get_local $a)
      )
      (call $waka)
      (set_local $a
        (i32.load
          (i32.const 103)
        )
      )
      (i32.store
        (i32.const 1)
        (i32.const 2)
      )
      (drop
        (get_local $a)
      )
      (call $waka)
      (set_local $a
        (block (result i32)
          (block
            (set_local $5
              (i32.const 105)
            )
            (i32.store
              (i32.const 104)
              (get_local $5)
            )
          )
          (get_local $5)
        )
      )
      (drop
        (get_local $a)
      )
      (call $waka)
      (set_local $a
        (block (result i32)
          (block
            (set_local $6
              (i32.const 107)
            )
            (i32.store
              (i32.const 106)
              (get_local $6)
            )
          )
          (get_local $6)
        )
      )
      (call $waka)
      (drop
        (get_local $a)
      )
      (call $waka)
      (set_local $a
        (block (result i32)
          (block
            (set_local $7
              (i32.const 109)
            )
            (i32.store
              (i32.const 108)
              (get_local $7)
            )
          )
          (get_local $7)
        )
      )
      (drop
        (i32.load
          (i32.const 1)
        )
      )
      (drop
        (get_local $a)
      )
      (call $waka)
      (set_local $a
        (block (result i32)
          (block
            (set_local $8
              (i32.const 111)
            )
            (i32.store
              (i32.const 110)
              (get_local $8)
            )
          )
          (get_local $8)
        )
      )
      (i32.store
        (i32.const 1)
        (i32.const 2)
      )
      (drop
        (get_local $a)
      )
      (call $waka)
    )
    (block $out-of-block
      (set_local $a
        (i32.const 1337)
      )
      (block $b
        (block $c
          (br $b)
        )
        (set_local $a
          (i32.const 9876)
        )
      )
      (drop
        (get_local $a)
      )
    )
    (block $loopey
      (set_local $a
        (i32.const 1337)
      )
      (drop
        (loop $loop-in5 (result i32)
          (drop
            (get_local $a)
          )
          (tee_local $a
            (i32.const 9876)
          )
        )
      )
      (drop
        (get_local $a)
      )
    )
  )
  (func $Ia (type $5) (param $a i32) (result i32)
    (local $b i32)
    (block $switch$0
      (block $switch-default$6
        (set_local $b
          (i32.const 60)
        )
      )
    )
    (return
      (get_local $b)
    )
  )
  (func $memories (type $6) (param $i2 i32) (param $i3 i32) (param $bi2 i32) (param $bi3 i32) (param $ci3 i32) (param $di3 i32)
    (local $set_with_no_get i32)
    (set_local $i3
      (i32.const 1)
    )
    (i32.store8
      (get_local $i2)
      (get_local $i3)
    )
    (set_local $bi3
      (i32.const 1)
    )
    (i32.store8
      (get_local $bi3)
      (get_local $bi3)
    )
    (set_local $ci3
      (get_local $bi3)
    )
    (i32.store8
      (get_local $bi3)
      (get_local $ci3)
    )
    (set_local $di3
      (tee_local $bi3
        (i32.const 123)
      )
    )
    (i32.store8
      (get_local $bi3)
      (get_local $di3)
    )
    (set_local $set_with_no_get
      (i32.const 456)
    )
  )
  (func $___remdi3 (type $FUNCSIG$iiiii) (param $$a$0 i32) (param $$a$1 i32) (param $$b$0 i32) (param $$b$1 i32) (result i32)
    (local $$1$1 i32)
    (local $$1$0 i32)
    (local $$rem i32)
    (local $__stackBase__ i32)
    (local $$2$1 i32)
    (local $$2$0 i32)
    (local $$4$1 i32)
    (local $$4$0 i32)
    (local $$10$1 i32)
    (local $$10$0 i32)
    (local $$6$0 i32)
    (set_local $__stackBase__
      (i32.load
        (i32.const 8)
      )
    )
    (i32.store
      (i32.const 8)
      (i32.add
        (i32.load
          (i32.const 8)
        )
        (i32.const 16)
      )
    )
    (set_local $$rem
      (get_local $__stackBase__)
    )
    (set_local $$1$0
      (i32.or
        (i32.shr_s
          (get_local $$a$1)
          (i32.const 31)
        )
        (i32.shl
          (if (result i32)
            (i32.lt_s
              (get_local $$a$1)
              (i32.const 0)
            )
            (i32.const -1)
            (i32.const 0)
          )
          (i32.const 1)
        )
      )
    )
    (set_local $$1$1
      (i32.or
        (i32.shr_s
          (if (result i32)
            (i32.lt_s
              (get_local $$a$1)
              (i32.const 0)
            )
            (i32.const -1)
            (i32.const 0)
          )
          (i32.const 31)
        )
        (i32.shl
          (if (result i32)
            (i32.lt_s
              (get_local $$a$1)
              (i32.const 0)
            )
            (i32.const -1)
            (i32.const 0)
          )
          (i32.const 1)
        )
      )
    )
    (set_local $$2$0
      (i32.or
        (i32.shr_s
          (get_local $$b$1)
          (i32.const 31)
        )
        (i32.shl
          (if (result i32)
            (i32.lt_s
              (get_local $$b$1)
              (i32.const 0)
            )
            (i32.const -1)
            (i32.const 0)
          )
          (i32.const 1)
        )
      )
    )
    (set_local $$2$1
      (i32.or
        (i32.shr_s
          (if (result i32)
            (i32.lt_s
              (get_local $$b$1)
              (i32.const 0)
            )
            (i32.const -1)
            (i32.const 0)
          )
          (i32.const 31)
        )
        (i32.shl
          (if (result i32)
            (i32.lt_s
              (get_local $$b$1)
              (i32.const 0)
            )
            (i32.const -1)
            (i32.const 0)
          )
          (i32.const 1)
        )
      )
    )
    (set_local $$4$0
      (call $_i64Subtract
        (i32.xor
          (get_local $$1$0)
          (get_local $$a$0)
        )
        (i32.xor
          (get_local $$1$1)
          (get_local $$a$1)
        )
        (get_local $$1$0)
        (get_local $$1$1)
      )
    )
    (set_local $$4$1
      (i32.load
        (i32.const 168)
      )
    )
    (drop
      (call $___udivmoddi4
        (get_local $$4$0)
        (get_local $$4$1)
        (call $_i64Subtract
          (i32.xor
            (get_local $$2$0)
            (get_local $$b$0)
          )
          (i32.xor
            (get_local $$2$1)
            (get_local $$b$1)
          )
          (get_local $$2$0)
          (get_local $$2$1)
        )
        (i32.load
          (i32.const 168)
        )
        (get_local $$rem)
      )
    )
    (set_local $$10$0
      (call $_i64Subtract
        (i32.xor
          (i32.load
            (get_local $$rem)
          )
          (get_local $$1$0)
        )
        (i32.xor
          (i32.load offset=4
            (get_local $$rem)
          )
          (get_local $$1$1)
        )
        (get_local $$1$0)
        (get_local $$1$1)
      )
    )
    (set_local $$10$1
      (i32.load
        (i32.const 168)
      )
    )
    (i32.store
      (i32.const 8)
      (get_local $__stackBase__)
    )
    (return
      (block $block12 (result i32)
        (i32.store
          (i32.const 168)
          (get_local $$10$1)
        )
        (get_local $$10$0)
      )
    )
  )
  (func $block-returns (type $FUNCSIG$v)
    (local $x i32)
    (block $out
      (block $waka
        (set_local $x
          (i32.const 12)
        )
        (br_if $waka
          (i32.const 1)
        )
        (set_local $x
          (i32.const 34)
        )
      )
      (br_if $out
        (i32.const 1)
      )
      (drop
        (get_local $x)
      )
      (block $waka2
        (if
          (i32.const 1)
          (set_local $x
            (i32.const 13)
          )
          (set_local $x
            (i32.const 24)
          )
        )
        (if
          (i32.const 1)
          (block $block3
            (set_local $x
              (i32.const 14)
            )
          )
          (block $block5
            (set_local $x
              (i32.const 25)
            )
          )
        )
      )
      (br_if $out
        (i32.const 1)
      )
      (block $sink-out-of-me-i-have-but-one-exit
        (set_local $x
          (i32.const 99)
        )
      )
      (drop
        (get_local $x)
      )
    )
  )
  (func $multiple (type $6) (param $s i32) (param $r i32) (param $f i32) (param $p i32) (param $t i32) (param $m i32)
    (set_local $s
      (get_local $m)
    )
    (set_local $r
      (i32.add
        (get_local $f)
        (get_local $p)
      )
    )
    (set_local $t
      (get_local $p)
    )
    (set_local $p
      (i32.load
        (i32.const 0)
      )
    )
    (i32.store
      (get_local $r)
      (get_local $t)
    )
    (drop
      (get_local $s)
    )
    (drop
      (get_local $t)
    )
  )
  (func $switch-def (type $5) (param $i3 i32) (result i32)
    (local $i1 i32)
    (set_local $i1
      (i32.const 10)
    )
    (block $switch$def
      (block $switch-case$1
        (br_table $switch-case$1 $switch$def
          (get_local $i3)
        )
      )
      (set_local $i1
        (i32.const 1)
      )
    )
    (return
      (get_local $i1)
    )
  )
  (func $no-out-of-label (param $x i32) (param $y i32)
    (loop $moar
      (set_local $x
        (block (result i32)
          (br_if $moar (get_local $x))
          (i32.const 0)
        )
      )
    )
    (drop (get_local $x))
    (block $moar
      (set_local $y
        (block (result i32)
          (br_if $moar (get_local $y))
          (i32.const 0)
        )
      )
    )
    (drop (get_local $y))
  )
  (func $freetype-cd (param $a i32) (result i32)
    (local $e i32)
    (loop $while-in$1
      (block $while-out$0
        (set_local $e
          (get_local $a)
        )
        (set_local $a ;; this set must happen, so that if the br_if does not break, we have the right $a later down - once we use a block return value, the $a set's outside the block
          (i32.const 4)
        )
        (br_if $while-out$0
          (get_local $e)
        )
        (set_local $a
          (i32.add
            (get_local $a)
            (i32.const 0)
          )
        )
      )
    )
    (get_local $a)
  )
  (func $drop-if-value (param $x i32) (param $y i32) (param $z i32) (result i32)
    (local $temp i32)
    (drop
      (if (result i32)
        (get_local $x)
        (block $block53 (result i32)
          (nop)
          (set_local $temp
            (get_local $y)
          )
          (get_local $z)
        )
        (block $block54 (result i32)
          (nop)
          (set_local $temp
            (get_local $y)
          )
          (get_local $z)
        )
      )
    )
    (drop (get_local $temp))
    (return
      (i32.const 0)
    )
  )
  (func $drop-br_if (param $label i32) (param $$cond2 i32) (param $$$0151 i32) (result i32)
    (block $label$break$L4
      (if
        (i32.eq
          (get_local $label)
          (i32.const 15)
        )
        (block $block
          (set_local $label
            (i32.const 0)
          )
          (set_local $$cond2
            (i32.eq
              (get_local $$$0151)
              (i32.const 0)
            )
          )
          (br_if $label$break$L4 ;; when we add a value to this, its type changes as it returns the value too, so must be dropped
            (i32.eqz
              (get_local $$cond2)
            )
          )
        )
      )
      (set_local $label
        (i32.const 1)
      )
    )
    (get_local $label)
  )
  (func $drop-tee-unreachable
    (local $x i32)
    (drop
      (tee_local $x
        (unreachable)
      )
    )
    (drop
      (get_local $x)
    )
  )
  (func $if-return-but-unreachable (param $var$0 i64)
   (if
    (unreachable)
    (set_local $var$0
     (get_local $var$0)
    )
    (set_local $var$0
     (i64.const 1)
    )
   )
  )
)
(module
  (memory (shared 256 256))
  (type $FUNCSIG$v (func))
  (type $FUNCSIG$i (func (result i32)))
  (type $FUNCSIG$iiiii (func (param i32 i32 i32 i32) (result i32)))
  (type $FUNCSIG$iiiiii (func (param i32 i32 i32 i32 i32) (result i32)))
  (type $4 (func (param i32)))
  (type $5 (func (param i32) (result i32)))
  (type $6 (func (param i32 i32 i32 i32 i32 i32)))
  (func $nonatomics (result i32) ;; loads are reordered
    (local $x i32)
    (set_local $x (i32.load (i32.const 1024)))
    (drop (i32.load (i32.const 1028)))
    (get_local $x)
  )
  (func $nonatomic-growmem (result i32) ;; grow_memory is modeled as modifying memory
    (local $x i32)
    (set_local $x (i32.load (grow_memory (i32.const 1))))
    (drop (i32.load (i32.const 1028)))
    (get_local $x)
  )
  (func $atomics ;; atomic loads don't pass each other
    (local $x i32)
    (set_local $x (i32.atomic.load (i32.const 1024)))
    (drop (i32.atomic.load (i32.const 1028)))
    (drop (get_local $x))
  )
  (func $one-atomic ;; atomic loads don't pass other loads
    (local $x i32)
    (set_local $x (i32.load (i32.const 1024)))
    (drop (i32.atomic.load (i32.const 1028)))
    (drop (get_local $x))
  )
  (func $other-atomic ;; atomic loads don't pass other loads
    (local $x i32)
    (set_local $x (i32.atomic.load (i32.const 1024)))
    (drop (i32.load (i32.const 1028)))
    (drop (get_local $x))
  )
  (func $atomic-growmem (result i32) ;; grow_memory is modeled as modifying memory
    (local $x i32)
    (set_local $x (i32.load (grow_memory (i32.const 1))))
    (drop (i32.atomic.load (i32.const 1028)))
    (get_local $x)
  )
  (func $atomicrmw ;; atomic rmw don't pass loads
    (local $x i32)
    (set_local $x (i32.atomic.rmw.add (i32.const 1024) (i32.const 1)))
    (drop (i32.atomic.load (i32.const 1028)))
    (drop (get_local $x))
  )
  (func $atomic-cmpxchg ;; cmpxchg don't pass loads
    (local $x i32)
    (set_local $x (i32.atomic.rmw.cmpxchg (i32.const 1024) (i32.const 1) (i32.const 2)))
    (drop (i32.atomic.load (i32.const 1028)))
    (drop (get_local $x))
  )
  (func $br-value-reordering (result i32)
   (local $temp i32)
   (block $outside
    (loop $loop ;; we should exit this loop, hit the unreachable outside
     ;; loop logic
     (br_if $outside ;; we should not create a block value that adds a value to a br, if the value&condition of the br cannot be reordered,
                     ;; as the value comes first
      (block (result i32)
       (br_if $loop
        (get_local $temp) ;; false, don't loop
       )
       (unreachable) ;; the end
       (set_local $temp
        (i32.const -1)
       )
       (i32.const 0)
      )
     )
    )
    (set_local $temp
     (i32.const -1)
    )
   )
   (unreachable)
  )
  (func $br-value-reordering-safe (result i32)
   (local $temp i32)
   (block $outside
    (loop $loop ;; we should exit this loop, hit the unreachable outside
     ;; loop logic
     (drop (get_local $temp)) ;; different from above - add a use here
     (br_if $outside ;; we should not create a block value that adds a value to a br, if the value&condition of the br cannot be reordered,
                     ;; as the value comes first
      (block (result i32)
       (set_local $temp ;; the use *is* in the condition, but it's ok, no conflicts
        (i32.const -1)
       )
       (i32.const 0)
      )
     )
    )
    (set_local $temp
     (i32.const -1)
    )
   )
   (unreachable)
  )
  (func $if-one-side-unreachable
   (local $x i32)
   (block $out
    (if
     (i32.const 1)
     (br $out)
     (set_local $x
      (i32.const 2)
     )
    )
    (if
     (i32.const 3)
     (set_local $x
      (i32.const 4)
     )
     (br $out)
    )
    (if
     (i32.const 5)
     (br $out)
     (br $out)
    )
   )
  )
  (func $if-one-side-unreachable-blocks
   (local $x i32)
   (local $y i32)
   (block $out
    (if
     (i32.const 1)
     (block
      (set_local $x
       (i32.const 2)
      )
      (set_local $y
       (i32.const 3)
      )
      (br $out)
     )
     (block
      (set_local $x
       (i32.const 4)
      )
      (set_local $y
       (i32.const 5)
      )
     )
    )
    (if
     (i32.const 6)
     (block
      (set_local $x
       (i32.const 7)
      )
      (set_local $y
       (i32.const 8)
      )
     )
     (block
      (set_local $x
       (i32.const 9)
      )
      (set_local $y
       (i32.const 10)
      )
      (br $out)
     )
    )
    (if
     (i32.const 11)
     (block
      (set_local $x
       (i32.const 12)
      )
      (set_local $y
       (i32.const 13)
      )
      (br $out)
     )
     (block
      (set_local $x
       (i32.const 14)
      )
      (set_local $y
       (i32.const 15)
      )
      (br $out)
     )
    )
   )
  )
<<<<<<< HEAD
=======
  (func $loop-value (param $x i32) (result i32)
    (loop $loopy
      (set_local $x (unreachable))
    )
    (loop $loopy
      (set_local $x (i32.const 1))
    )
    (get_local $x)
  )
  (func $loop-loop-loopy-value (param $x i32) (result i32)
    (loop $loopy1
      (loop $loopy2
        (loop $loopy3
          (set_local $x (i32.const 1))
        )
      )
    )
    (get_local $x)
  )
  (func $loop-modified-during-main-pass-be-careful-fuzz (result i32)
   (local $0 i32)
   (if
    (i32.const 0)
    (set_local $0
     (i32.const 0)
    )
    (loop $label$4
     (br $label$4)
    )
   )
   (get_local $0)
  )
  (func $loop-later (param $var$0 i32) (param $var$1 i32) (param $var$2 i32) (param $var$3 i32) (param $var$4 i32) (result i32)
   (loop $label$1
    (block $label$2
     (if
      (i32.const 0)
      (block
       (set_local $var$0
        (i32.const -1)
       )
       (br $label$2)
      )
     )
     (set_local $var$0
      (i32.const -1)
     )
    )
   )
   (i32.const 0)
  )
>>>>>>> dba8e94c
)<|MERGE_RESOLUTION|>--- conflicted
+++ resolved
@@ -1078,8 +1078,6 @@
     )
    )
   )
-<<<<<<< HEAD
-=======
   (func $loop-value (param $x i32) (result i32)
     (loop $loopy
       (set_local $x (unreachable))
@@ -1131,5 +1129,4 @@
    )
    (i32.const 0)
   )
->>>>>>> dba8e94c
 )